import 'dart:ffi';
import 'package:ffi/ffi.dart' show allocate, free;

import 'store.dart';
import 'bindings/bindings.dart';
import 'bindings/flatbuffers.dart';
import 'bindings/helpers.dart';
import 'bindings/structs.dart';
import 'modelinfo/index.dart';
import 'query/query.dart';
import 'relations/to_one.dart';

enum PutMode {
  Put,
  Insert,
  Update,
}

/// A box to store objects of a particular class.
class Box<T> {
  final Store _store;

  /*late final*/
  Pointer<OBX_box> _cBox;

  final EntityDefinition<T> _entity;

<<<<<<< HEAD
  Box(this._store) : _entity = _store.entityDef<T>() {
=======
  final OBXFlatbuffersManager<T> _fbManager;

  final bool _supportsBytesArrays;

  /*late final*/
  bool _hasRelations;

  Box(this._store)
      : _supportsBytesArrays = bindings.obx_supports_bytes_array(),
        _entity = _store.entityDef<T>(),
        _fbManager = OBXFlatbuffersManager<T>(_store) {
    _hasRelations = _entity.model.properties
        .any((ModelProperty prop) => prop.type == OBXPropertyType.Relation);
>>>>>>> b12a2a0f
    _cBox = bindings.obx_box(_store.ptr, _entity.model.id.id);
    checkObxPtr(_cBox, 'failed to create box');
  }

  int _getOBXPutMode(PutMode mode) {
    switch (mode) {
      case PutMode.Put:
        return OBXPutMode.PUT;
      case PutMode.Insert:
        return OBXPutMode.INSERT;
      case PutMode.Update:
        return OBXPutMode.UPDATE;
    }
    throw Exception('Invalid put mode ' + mode.toString());
  }

  /// Puts the given Object in the box (aka persisting it).
  ///
  /// If this is a new object (its ID property is 0), a new ID will be assigned
  /// to the object (and returned).
  ///
<<<<<<< HEAD
  /// If the object with given was already in the box, it will be overwritten.
  ///
  /// Performance note: consider [putMany] to put several objects at once.
  int put(T object, {_PutMode mode = _PutMode.Put}) {
    int id;
    final builder = BuilderWithCBuffer();
=======
  /// Performance note: if you want to put several entities, consider [putMany] instead.
  int put(T object, {PutMode mode = PutMode.Put}) {
    if (_hasRelations) {
      return _store.runInTransaction(
          TxMode.Write, () => _put(object, mode, true));
    } else {
      return _put(object, mode, false);
    }
  }

  int _put(T object, PutMode mode, bool inTx) {
    if (_hasRelations) {
      if (!inTx) {
        throw Exception(
            'Invalid state: can only use _put() on an entity with relations when executing from inside a write transaction.');
      }
      _putToOneRelFields(object, mode);
    }
    var propVals = _entity.reader(object);
    int /*?*/ id = propVals[_entity.model.idProperty.name];
    if (id == null || id == 0) {
      id = bindings.obx_box_id_for_put(_cBox, 0);
      if (id == 0) throw latestNativeError();
      propVals[_entity.model.idProperty.name] = id;
    }

    // put object into box and free the buffer
    final bytes = _fbManager.marshal(propVals);
>>>>>>> b12a2a0f
    try {
      id = _entity.objectToFB(object, builder.fbb);
      final newId = bindings.obx_box_put_object4(_cBox,
          builder.bufPtr.cast<Void>(), builder.fbb.size, _getOBXPutMode(mode));
      id = _handlePutObjectResult(object, id, newId);
    } finally {
      builder.close();
    }
    return id;
  }

  /// Puts the given [objects] into this Box in a single transaction.
  ///
  /// Returns a list of all IDs of the inserted Objects.
<<<<<<< HEAD
  List<int> putMany(List<T> objects, {_PutMode mode = _PutMode.Put}) {
=======
  List<int> putMany(List<T> objects, {PutMode mode = PutMode.Put}) {
    if (_hasRelations) {
      return _store.runInTransaction(
          TxMode.Write, () => _putMany(objects, mode, true));
    } else {
      return _putMany(objects, mode, false);
    }
  }

  List<int> _putMany(List<T> objects, PutMode mode, bool inTx) {
>>>>>>> b12a2a0f
    if (objects.isEmpty) return [];
    final putIds = List<int>(objects.length);

<<<<<<< HEAD
    _store.runInTransactionWithPtr(TxMode.Write, (Pointer<OBX_txn> txn) {
      final cCursor = checkObxPtr(bindings.obx_cursor(txn, _entity.model.id.id),
          'failed to create cursor');
=======
    if (_hasRelations) {
      if (!inTx) {
        throw Exception(
            'Invalid state: can only use _put() on an entity with relations when executing from inside a write transaction.');
      }
      objects.forEach((object) => _putToOneRelFields(object, mode));
    }

    // read all property values and find number of instances where ID is missing
    var allPropVals = objects.map(_entity.reader).toList();
    var missingIdsCount = 0;
    for (var instPropVals in allPropVals) {
      if (instPropVals[_entity.model.idProperty.name] == null ||
          instPropVals[_entity.model.idProperty.name] == 0) {
        ++missingIdsCount;
      }
    }

    // generate new IDs for these instances and set them
    if (missingIdsCount != 0) {
      var nextId = 0;
      final nextIdPtr = allocate<Uint64>(count: 1);
>>>>>>> b12a2a0f
      try {
        final builder = BuilderWithCBuffer();
        final cMode = _getOBXPutMode(mode);
        try {
          for (var i = 0; i < objects.length; i++) {
            final object = objects[i];
            builder.fbb.reset();
            final id = _entity.objectToFB(object, builder.fbb);
            final newId = bindings.obx_cursor_put_object4(
                cCursor, builder.bufPtr.cast<Void>(), builder.fbb.size, cMode);
            putIds[i] = _handlePutObjectResult(object, id, newId);
          }
        } finally {
          builder.close();
        }
      } finally {
        checkObx(bindings.obx_cursor_close(cCursor));
      }
    });

    return putIds;
  }

  // Checks if native obx_*_put_object() was successful (result is a valid ID).
  // Sets the given ID on the object if previous ID was zero (new object).
  int _handlePutObjectResult(T object, int prevId, int result) {
    if (result == 0) throw latestNativeError(dartMsg: 'object put failed');
    if (prevId == 0) _entity.setId(object, result);
    return result;
  }

  /// Retrieves the stored object with the ID [id] from this box's database.
  /// Returns null if an object with the given ID doesn't exist.
  T /*?*/ get(int id) {
    final dataPtrPtr = allocate<Pointer<Void>>();
    final sizePtr = allocate<IntPtr>();

    try {
      // get element with specified id from database
      return _store.runInTransaction(TxMode.Read, () {
        final err = bindings.obx_box_get(_cBox, id, dataPtrPtr, sizePtr);
        if (err == OBX_NOT_FOUND) {
          return null;
        }
        checkObx(err);

        // ignore: omit_local_variable_types
        Pointer<Uint8> dataPtr = dataPtrPtr.value.cast<Uint8>();
        return _entity.objectFromFB(dataPtr.asTypedList(sizePtr.value));
      });
    } finally {
      free(dataPtrPtr);
      free(sizePtr);
    }
  }

  /// Returns a list of [ids.length] Objects of type T, each corresponding to
  /// the location of its ID in [ids]. Non-existent IDs become null.
  ///
  /// Pass growableResult: true for the resulting list to be growable.
  List<T /*?*/ > getMany(List<int> ids, {growableResult: false}) {
    final result = List<T>.filled(ids.length, null, growable: growableResult);
    if (ids.isEmpty) return result;
    return _store.runInTransactionWithPtr(TxMode.Read, (Pointer<OBX_txn> txn) {
      final cCursor = checkObxPtr(bindings.obx_cursor(txn, _entity.model.id.id),
          'failed to create cursor');
      final dataPtrPtr = allocate<Pointer<Void>>();
      final sizePtr = allocate<IntPtr>();
      try {
        for (var i = 0; i < ids.length; i++) {
          final code =
              bindings.obx_cursor_get(cCursor, ids[i], dataPtrPtr, sizePtr);
          if (code != OBX_NOT_FOUND) {
            checkObx(code);
            result[i] = _entity.objectFromFB(
                dataPtrPtr.value.cast<Uint8>().asTypedList(sizePtr.value));
          }
        }
        return result;
      } finally {
        free(dataPtrPtr);
        free(sizePtr);
        checkObx(bindings.obx_cursor_close(cCursor));
      }
    });
  }

  /// Returns all stored objects in this Box.
  List<T> getAll() {
    return _store.runInTransactionWithPtr(TxMode.Read, (Pointer<OBX_txn> txn) {
      final cCursor = checkObxPtr(bindings.obx_cursor(txn, _entity.model.id.id),
          'failed to create cursor');
      final dataPtrPtr = allocate<Pointer<Void>>();
      final sizePtr = allocate<IntPtr>();
      try {
        final result = <T>[];
        var code = bindings.obx_cursor_first(cCursor, dataPtrPtr, sizePtr);
        while (code != OBX_NOT_FOUND) {
          checkObx(code);
          result.add(_entity.objectFromFB(
              dataPtrPtr.value.cast<Uint8>().asTypedList(sizePtr.value)));
          code = bindings.obx_cursor_next(cCursor, dataPtrPtr, sizePtr);
        }
        return result;
      } finally {
        free(dataPtrPtr);
        free(sizePtr);
        checkObx(bindings.obx_cursor_close(cCursor));
      }
    });
  }

  /// Returns a builder to create queries for Object matching supplied criteria.
  QueryBuilder<T> query([Condition /*?*/ qc]) =>
      QueryBuilder<T>(_store, _entity, qc);

  /// Returns the count of all stored Objects in this box or, if [limit] is not zero, the given [limit], whichever
  /// is lower.
  int count({int limit = 0}) {
    final count = allocate<Uint64>();
    try {
      checkObx(bindings.obx_box_count(_cBox, limit, count));
      return count.value;
    } finally {
      free(count);
    }
  }

  /// Returns true if no objects are in this box.
  bool isEmpty() {
    final isEmpty = allocate<Uint8>();
    try {
      checkObx(bindings.obx_box_is_empty(_cBox, isEmpty));
      return isEmpty.value == 1;
    } finally {
      free(isEmpty);
    }
  }

  /// Returns true if this box contains an Object with the ID [id].
  bool contains(int id) {
    final contains = allocate<Uint8>();
    try {
      checkObx(bindings.obx_box_contains(_cBox, id, contains));
      return contains.value == 1;
    } finally {
      free(contains);
    }
  }

  /// Returns true if this box contains objects with all of the given [ids] using a single transaction.
  bool containsMany(List<int> ids) {
    final contains = allocate<Uint8>();
    try {
      return executeWithIdArray(ids, (ptr) {
        checkObx(bindings.obx_box_contains_many(_cBox, ptr, contains));
        return contains.value == 1;
      });
    } finally {
      free(contains);
    }
  }

  /// Removes (deletes) the Object with the ID [id]. Returns true if an entity was actually removed and false if no
  /// entity exists with the given ID.
  bool remove(int id) {
    final err = bindings.obx_box_remove(_cBox, id);
    if (err == OBX_NOT_FOUND) return false;
    checkObx(err); // throws on other errors
    return true;
  }

  /// Removes (deletes) Objects by their ID in a single transaction. Returns a list of IDs of all removed Objects.
  int removeMany(List<int> ids) {
    final countRemoved = allocate<Uint64>();
    try {
      return executeWithIdArray(ids, (ptr) {
        checkObx(bindings.obx_box_remove_many(_cBox, ptr, countRemoved));
        return countRemoved.value;
      });
    } finally {
      free(countRemoved);
    }
  }

  /// Removes (deletes) ALL Objects in a single transaction.
  int removeAll() {
    final removedItems = allocate<Uint64>();
    try {
      checkObx(bindings.obx_box_remove_all(_cBox, removedItems));
      return removedItems.value;
    } finally {
      free(removedItems);
    }
  }

  /// The low-level pointer to this box.
  Pointer<OBX_box> get ptr => _cBox;

  void _putToOneRelFields(T object, PutMode mode) {
    _entity.toOneRelations(object).forEach((ToOne rel) {
      // put new objects
      if (rel.hasValue && rel.targetId == 0) {
        rel.targetId = rel.internalTargetBox._put(rel.target, mode, true);
      }
    });
  }
}<|MERGE_RESOLUTION|>--- conflicted
+++ resolved
@@ -25,23 +25,12 @@
 
   final EntityDefinition<T> _entity;
 
-<<<<<<< HEAD
-  Box(this._store) : _entity = _store.entityDef<T>() {
-=======
-  final OBXFlatbuffersManager<T> _fbManager;
-
-  final bool _supportsBytesArrays;
-
   /*late final*/
   bool _hasRelations;
 
-  Box(this._store)
-      : _supportsBytesArrays = bindings.obx_supports_bytes_array(),
-        _entity = _store.entityDef<T>(),
-        _fbManager = OBXFlatbuffersManager<T>(_store) {
+  Box(this._store) : _entity = _store.entityDef<T>() {
     _hasRelations = _entity.model.properties
         .any((ModelProperty prop) => prop.type == OBXPropertyType.Relation);
->>>>>>> b12a2a0f
     _cBox = bindings.obx_box(_store.ptr, _entity.model.id.id);
     checkObxPtr(_cBox, 'failed to create box');
   }
@@ -63,15 +52,9 @@
   /// If this is a new object (its ID property is 0), a new ID will be assigned
   /// to the object (and returned).
   ///
-<<<<<<< HEAD
   /// If the object with given was already in the box, it will be overwritten.
   ///
   /// Performance note: consider [putMany] to put several objects at once.
-  int put(T object, {_PutMode mode = _PutMode.Put}) {
-    int id;
-    final builder = BuilderWithCBuffer();
-=======
-  /// Performance note: if you want to put several entities, consider [putMany] instead.
   int put(T object, {PutMode mode = PutMode.Put}) {
     if (_hasRelations) {
       return _store.runInTransaction(
@@ -89,17 +72,8 @@
       }
       _putToOneRelFields(object, mode);
     }
-    var propVals = _entity.reader(object);
-    int /*?*/ id = propVals[_entity.model.idProperty.name];
-    if (id == null || id == 0) {
-      id = bindings.obx_box_id_for_put(_cBox, 0);
-      if (id == 0) throw latestNativeError();
-      propVals[_entity.model.idProperty.name] = id;
-    }
-
-    // put object into box and free the buffer
-    final bytes = _fbManager.marshal(propVals);
->>>>>>> b12a2a0f
+    int id;
+    final builder = BuilderWithCBuffer();
     try {
       id = _entity.objectToFB(object, builder.fbb);
       final newId = bindings.obx_box_put_object4(_cBox,
@@ -114,9 +88,6 @@
   /// Puts the given [objects] into this Box in a single transaction.
   ///
   /// Returns a list of all IDs of the inserted Objects.
-<<<<<<< HEAD
-  List<int> putMany(List<T> objects, {_PutMode mode = _PutMode.Put}) {
-=======
   List<int> putMany(List<T> objects, {PutMode mode = PutMode.Put}) {
     if (_hasRelations) {
       return _store.runInTransaction(
@@ -127,15 +98,8 @@
   }
 
   List<int> _putMany(List<T> objects, PutMode mode, bool inTx) {
->>>>>>> b12a2a0f
     if (objects.isEmpty) return [];
-    final putIds = List<int>(objects.length);
-
-<<<<<<< HEAD
-    _store.runInTransactionWithPtr(TxMode.Write, (Pointer<OBX_txn> txn) {
-      final cCursor = checkObxPtr(bindings.obx_cursor(txn, _entity.model.id.id),
-          'failed to create cursor');
-=======
+
     if (_hasRelations) {
       if (!inTx) {
         throw Exception(
@@ -144,21 +108,11 @@
       objects.forEach((object) => _putToOneRelFields(object, mode));
     }
 
-    // read all property values and find number of instances where ID is missing
-    var allPropVals = objects.map(_entity.reader).toList();
-    var missingIdsCount = 0;
-    for (var instPropVals in allPropVals) {
-      if (instPropVals[_entity.model.idProperty.name] == null ||
-          instPropVals[_entity.model.idProperty.name] == 0) {
-        ++missingIdsCount;
-      }
-    }
-
-    // generate new IDs for these instances and set them
-    if (missingIdsCount != 0) {
-      var nextId = 0;
-      final nextIdPtr = allocate<Uint64>(count: 1);
->>>>>>> b12a2a0f
+    final putIds = List<int>(objects.length);
+
+    _store.runInTransactionWithPtr(TxMode.Write, (Pointer<OBX_txn> txn) {
+      final cCursor = checkObxPtr(bindings.obx_cursor(txn, _entity.model.id.id),
+          'failed to create cursor');
       try {
         final builder = BuilderWithCBuffer();
         final cMode = _getOBXPutMode(mode);
@@ -207,7 +161,7 @@
 
         // ignore: omit_local_variable_types
         Pointer<Uint8> dataPtr = dataPtrPtr.value.cast<Uint8>();
-        return _entity.objectFromFB(dataPtr.asTypedList(sizePtr.value));
+        return _entity.objectFromFB(_store, dataPtr.asTypedList(sizePtr.value));
       });
     } finally {
       free(dataPtrPtr);
@@ -233,7 +187,7 @@
               bindings.obx_cursor_get(cCursor, ids[i], dataPtrPtr, sizePtr);
           if (code != OBX_NOT_FOUND) {
             checkObx(code);
-            result[i] = _entity.objectFromFB(
+            result[i] = _entity.objectFromFB(_store,
                 dataPtrPtr.value.cast<Uint8>().asTypedList(sizePtr.value));
           }
         }
@@ -258,7 +212,7 @@
         var code = bindings.obx_cursor_first(cCursor, dataPtrPtr, sizePtr);
         while (code != OBX_NOT_FOUND) {
           checkObx(code);
-          result.add(_entity.objectFromFB(
+          result.add(_entity.objectFromFB(_store,
               dataPtrPtr.value.cast<Uint8>().asTypedList(sizePtr.value)));
           code = bindings.obx_cursor_next(cCursor, dataPtrPtr, sizePtr);
         }
