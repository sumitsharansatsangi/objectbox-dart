--- conflicted
+++ resolved
@@ -153,21 +153,9 @@
   List<T> getMany(List<int> ids) {
     if (ids.isEmpty) return [];
 
-<<<<<<< HEAD
     return OBX_id_array.executeWith(ids, (ptr) => _getMany(() =>
       checkObxPtr(bindings.obx_box_get_many(_cBox, ptr), "failed to get many objects from box", true))
     );
-=======
-    // write ids in buffer for FFI call
-    var idArray = IDArray(ids);
-
-    try {
-      return _getMany(() =>
-          checkObxPtr(bindings.obx_box_get_many(_cBox, idArray.ptr), "failed to get many objects from box", true));
-    } finally {
-      idArray.free();
-    }
->>>>>>> 83fb4664
   }
 
   List<T> getAll() {
