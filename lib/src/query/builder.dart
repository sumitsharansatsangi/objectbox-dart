part of query;

// Construct a tree from the first condition object
class QueryBuilder<T> extends _QueryBuilder<T> {
  final OBXFlatbuffersManager<T> _fbManager;

  QueryBuilder(Store store, this._fbManager, int entityId, Condition /*?*/ qc)
      : super(store, entityId, qc,
            bindings.obx_query_builder(store.ptr, entityId));

  Query<T> build() {
    _applyCondition();

    try {
      return Query<T>._(_store, _fbManager, _cBuilder, _entityId);
    } finally {
      _close();
    }
  }

  QueryBuilder<T> order(QueryProperty p, {int flags = 0}) {
    _throwIfOtherEntity(p);
    checkObx(bindings.obx_qb_order(_cBuilder, p._propertyId, flags));
    return this;
  }
}

/// Basic/linked query builder only has limited methods: link()
class _QueryBuilder<T> {
  final Store _store;
  final EntityDefinition<T> _entity;
  final Condition /*?*/ _queryCondition;
<<<<<<< HEAD
  final Pointer<OBX_query_builder> _cBuilder;

  QueryBuilder(this._store, this._entity, this._queryCondition)
      : _cBuilder = checkObxPtr(
            bindings.obx_query_builder(_store.ptr, _entity.model.id.id),
            'failed to create QueryBuilder');
=======
  Pointer<OBX_query_builder> /*?*/ _cBuilder;
  final _innerQBs = <_QueryBuilder>[];

  _QueryBuilder(
      this._store, this._entityId, this._queryCondition, this._cBuilder) {
    checkObxPtr(_cBuilder, 'failed to create QueryBuilder');
  }

  _QueryBuilder._linkProperty(
      _QueryBuilder srcQB, int relPropertyId, this._queryCondition)
      : _store = srcQB._store,
        _entityId = srcQB._store.entityDef<T>().model.id.id,
        _cBuilder = checkObxPtr(
            bindings.obx_qb_link_property(srcQB._cBuilder, relPropertyId),
            'failed to create QueryBuilder') {
    _applyCondition();
  }

  void _close() {
    _innerQBs.forEach((iqb) => iqb._close());
    checkObx(bindings.obx_qb_close(_cBuilder));
    _cBuilder = null;
  }
>>>>>>> b12a2a0f

  void _throwExceptionIfNecessary() {
    if (bindings.obx_qb_error_code(_cBuilder) != OBX_SUCCESS) {
      final msg = cString(bindings.obx_qb_error_message(_cBuilder));
      throw ObjectBoxException(
          dartMsg: 'Query building failed', nativeMsg: msg);
    }
  }

  void _throwIfOtherEntity(QueryProperty p) {
    if (p._entityId != _entityId) {
      throw Exception(
          'Passed a property of another entity: ${p._entityId} instead of $_entityId');
    }
  }

  void _applyCondition() {
    if (_queryCondition != null &&
        0 == _queryCondition /*!*/ .apply(this, true)) {
      _throwExceptionIfNecessary();
    }
<<<<<<< HEAD

    try {
      return Query<T>._(_store, _cBuilder, _entity);
    } finally {
      checkObx(bindings.obx_qb_close(_cBuilder));
    }
  }

  QueryBuilder<T> order(QueryProperty p, {int flags = 0}) {
    if (p._entityId != _entity.model.id.id) {
      throw Exception(
          'Passed a property of another entity: ${p._entityId} instead of ${_entity.model.id.id}');
    }
    checkObx(bindings.obx_qb_order(_cBuilder, p._propertyId, flags));
    return this;
=======
  }

  _QueryBuilder<TargetEntityT> link<TargetEntityT>(
      QueryRelationProperty<TargetEntityT> rel,
      [Condition /*?*/ qc]) {
    _throwIfOtherEntity(rel);
    final innerQB =
        _QueryBuilder<TargetEntityT>._linkProperty(this, rel._propertyId, qc);
    _innerQBs.add(innerQB);
    return innerQB;
>>>>>>> b12a2a0f
  }
}<|MERGE_RESOLUTION|>--- conflicted
+++ resolved
@@ -2,17 +2,15 @@
 
 // Construct a tree from the first condition object
 class QueryBuilder<T> extends _QueryBuilder<T> {
-  final OBXFlatbuffersManager<T> _fbManager;
-
-  QueryBuilder(Store store, this._fbManager, int entityId, Condition /*?*/ qc)
-      : super(store, entityId, qc,
-            bindings.obx_query_builder(store.ptr, entityId));
+  QueryBuilder(Store store, EntityDefinition<T> entity, Condition /*?*/ qc)
+      : super(store, entity, qc,
+            bindings.obx_query_builder(store.ptr, entity.model.id.id));
 
   Query<T> build() {
     _applyCondition();
 
     try {
-      return Query<T>._(_store, _fbManager, _cBuilder, _entityId);
+      return Query<T>._(_store, _cBuilder, _entity);
     } finally {
       _close();
     }
@@ -30,26 +28,18 @@
   final Store _store;
   final EntityDefinition<T> _entity;
   final Condition /*?*/ _queryCondition;
-<<<<<<< HEAD
-  final Pointer<OBX_query_builder> _cBuilder;
-
-  QueryBuilder(this._store, this._entity, this._queryCondition)
-      : _cBuilder = checkObxPtr(
-            bindings.obx_query_builder(_store.ptr, _entity.model.id.id),
-            'failed to create QueryBuilder');
-=======
   Pointer<OBX_query_builder> /*?*/ _cBuilder;
   final _innerQBs = <_QueryBuilder>[];
 
   _QueryBuilder(
-      this._store, this._entityId, this._queryCondition, this._cBuilder) {
+      this._store, this._entity, this._queryCondition, this._cBuilder) {
     checkObxPtr(_cBuilder, 'failed to create QueryBuilder');
   }
 
   _QueryBuilder._linkProperty(
       _QueryBuilder srcQB, int relPropertyId, this._queryCondition)
       : _store = srcQB._store,
-        _entityId = srcQB._store.entityDef<T>().model.id.id,
+        _entity = srcQB._store.entityDef<T>(),
         _cBuilder = checkObxPtr(
             bindings.obx_qb_link_property(srcQB._cBuilder, relPropertyId),
             'failed to create QueryBuilder') {
@@ -61,7 +51,6 @@
     checkObx(bindings.obx_qb_close(_cBuilder));
     _cBuilder = null;
   }
->>>>>>> b12a2a0f
 
   void _throwExceptionIfNecessary() {
     if (bindings.obx_qb_error_code(_cBuilder) != OBX_SUCCESS) {
@@ -72,9 +61,9 @@
   }
 
   void _throwIfOtherEntity(QueryProperty p) {
-    if (p._entityId != _entityId) {
+    if (p._entityId != _entity.model.id.id) {
       throw Exception(
-          'Passed a property of another entity: ${p._entityId} instead of $_entityId');
+          'Passed a property of another entity: ${p._entityId} instead of ${_entity.model.id.id}');
     }
   }
 
@@ -83,23 +72,6 @@
         0 == _queryCondition /*!*/ .apply(this, true)) {
       _throwExceptionIfNecessary();
     }
-<<<<<<< HEAD
-
-    try {
-      return Query<T>._(_store, _cBuilder, _entity);
-    } finally {
-      checkObx(bindings.obx_qb_close(_cBuilder));
-    }
-  }
-
-  QueryBuilder<T> order(QueryProperty p, {int flags = 0}) {
-    if (p._entityId != _entity.model.id.id) {
-      throw Exception(
-          'Passed a property of another entity: ${p._entityId} instead of ${_entity.model.id.id}');
-    }
-    checkObx(bindings.obx_qb_order(_cBuilder, p._propertyId, flags));
-    return this;
-=======
   }
 
   _QueryBuilder<TargetEntityT> link<TargetEntityT>(
@@ -110,6 +82,5 @@
         _QueryBuilder<TargetEntityT>._linkProperty(this, rel._propertyId, qc);
     _innerQBs.add(innerQB);
     return innerQB;
->>>>>>> b12a2a0f
   }
 }