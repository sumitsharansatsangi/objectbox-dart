--- conflicted
+++ resolved
@@ -1,20 +1,8 @@
 import 'dart:ffi';
 import "dart:typed_data" show Uint8List, Uint64List;
 
-<<<<<<< HEAD
-import "package:ffi/ffi.dart" as ffi show allocate, free;
+import "package:ffi/ffi.dart" show allocate, free;
 
-// Note: IntPtr seems to be the the correct representation for size_t: "Represents a native pointer-sized integer in C."
-
-class OBX_id_array extends Struct {
-  /*
-    typedef struct OBX_id_array {
-      obx_id* ids;
-      size_t count;
-    };
-   */
-
-=======
 import '../common.dart';
 
 // Note: IntPtr seems to be the the correct representation for size_t: "Represents a native pointer-sized integer in C."
@@ -24,8 +12,7 @@
 ///     obx_id* ids;
 ///     size_t count;
 ///   };
-class OBX_id_array extends Struct<OBX_id_array> {
->>>>>>> 80cca767
+class OBX_id_array extends Struct {
   Pointer<Uint64> _itemsPtr;
 
   @IntPtr() // size_t
@@ -37,12 +24,12 @@
   /// Execute the given function, managing the resources consistently
   static R executeWith<R>(List<int> items, R Function(Pointer<OBX_id_array>) fn) {
     // allocate a temporary structure
-    final ptr = ffi.allocate<OBX_id_array>();
+    final ptr = allocate<OBX_id_array>();
 
     // fill it with data
     OBX_id_array array = ptr.ref;
     array.length = items.length;
-    array._itemsPtr = ffi.allocate<Uint64>(count: array.length);
+    array._itemsPtr = allocate<Uint64>(count: array.length);
     for (int i = 0; i < items.length; ++i) {
       array._itemsPtr.elementAt(i).value = items[i];
     }
@@ -51,60 +38,37 @@
     try {
       return fn(ptr);
     } finally {
-      ffi.free(array._itemsPtr);
-      ffi.free(ptr);
+      free(array._itemsPtr);
+      free(ptr);
     }
   }
 }
 
-<<<<<<< HEAD
-// TODO change to a struct
-class ByteBuffer {
-  Pointer<Uint8> _ptr;
-  int _size;
-=======
 /// Represents the following C struct:
 ///   struct OBX_bytes {
 ///     const void* data;
 ///     size_t size;
 ///   };
-class OBX_bytes extends Struct<OBX_bytes> {
+class OBX_bytes extends Struct {
   Pointer<Uint8> _dataPtr;
->>>>>>> 80cca767
 
   @IntPtr() // size_t
   int length;
 
-<<<<<<< HEAD
-  ByteBuffer.allocate(Uint8List dartData, [bool align = true]) {
-    _ptr = ffi.allocate<Uint8>(count: align ? ((dartData.length + 3.0) ~/ 4.0) * 4 : dartData.length);
-    for (int i = 0; i < dartData.length; ++i) {
-      _ptr.elementAt(i).value = dartData[i];
-    }
-    _size = dartData.length;
-  }
-
-  ByteBuffer.fromOBXBytes(Pointer<Uint64> obxPtr) {
-    // extract fields from "struct OBX_bytes"
-    _ptr = Pointer<Uint8>.fromAddress(obxPtr.value);
-    _size = obxPtr.elementAt(1).value;
-  }
-=======
   /// Get access to the data (no-copy)
   Uint8List get data => isEmpty
       ? throw ObjectBoxException("can't access data of empty OBX_bytes")
-      : Uint8List.view(_dataPtr.asExternalTypedData(count: length).buffer);
+      : _dataPtr.asTypedList(length);
 
   bool get isEmpty => length == 0 || _dataPtr.address == 0;
->>>>>>> 80cca767
 
   Pointer<Uint8> get ptr => _dataPtr;
 
   /// Returns a pointer to OBX_bytes with copy of the passed data.
   /// Warning: this creates an two unmanaged pointers which must be freed manually: OBX_bytes.freeManaged(result).
   static Pointer<OBX_bytes> managedCopyOf(Uint8List data) {
-    final ptr = Pointer<OBX_bytes>.allocate();
-    final OBX_bytes bytes = ptr.load();
+    final ptr = allocate<OBX_bytes>();
+    final OBX_bytes bytes = ptr.ref;
 
     const align = true; // ObjectBox requires data to be aligned to the length of 4
     bytes.length = align ? ((data.length + 3.0) ~/ 4.0) * 4 : data.length;
@@ -116,75 +80,20 @@
     //   return ptr;
     // }
 
-<<<<<<< HEAD
-  Uint8List get data {
-    var buffer = Uint8List(size);
-    for (int i = 0; i < size; ++i) {
-      buffer[i] = _ptr.elementAt(i).value;
+    // create a copy of the data
+    bytes._dataPtr = allocate<Uint8>(count: bytes.length);
+    for (int i = 0; i < data.length; ++i) {
+      bytes._dataPtr.elementAt(i).value = data[i];
     }
-    return buffer;
-  }
-
-  // We're importing with the ffi alias because of this thing here
-  free() => ffi.free(_ptr);
-}
-
-// TODO change to a struct
-class _SerializedByteBufferArray {
-  Pointer<Uint64> _outerPtr,
-      _innerPtr; // outerPtr points to the instance itself, innerPtr points to the respective OBX_bytes_array.bytes
-
-  _SerializedByteBufferArray(this._outerPtr, this._innerPtr);
-=======
-    // create a copy of the data
-    bytes._dataPtr = Pointer<Uint8>.allocate(count: bytes.length);
-    for (int i = 0; i < data.length; ++i) {
-      bytes._dataPtr.elementAt(i).store(data[i]);
-    }
->>>>>>> 80cca767
 
     return ptr;
   }
 
-<<<<<<< HEAD
-  free() {
-    ffi.free(_innerPtr);
-    ffi.free(_outerPtr);
-  }
-}
-
-// TODO change to a struct
-class ByteBufferArray {
-  List<ByteBuffer> _buffers;
-
-  ByteBufferArray(this._buffers);
-
-  ByteBufferArray.fromOBXBytesArray(Pointer<Uint64> bytesArray) {
-    _buffers = [];
-    Pointer<Uint64> bufferPtrs = Pointer<Uint64>.fromAddress(bytesArray.value); // bytesArray.bytes
-    int numBuffers = bytesArray.elementAt(1).value; // bytesArray.count
-    for (int i = 0; i < numBuffers; ++i) {
-      _buffers.add(ByteBuffer.fromOBXBytes(bufferPtrs.elementAt(2 * i)));
-    } // 2 * i, because each instance of "struct OBX_bytes" has .data and .size
-  }
-
-  _SerializedByteBufferArray toOBXBytesArray() {
-    Pointer<Uint64> bufferPtrs = ffi.allocate<Uint64>(count: _buffers.length * 2);
-    for (int i = 0; i < _buffers.length; ++i) {
-      bufferPtrs.elementAt(2 * i).value = _buffers[i].ptr.address as int;
-      bufferPtrs.elementAt(2 * i + 1).value = buffers[i].size as int;
-    }
-
-    Pointer<Uint64> outerPtr = ffi.allocate<Uint64>(count: 2);
-    outerPtr.value = bufferPtrs.address;
-    outerPtr.elementAt(1).value = _buffers.length;
-    return _SerializedByteBufferArray(outerPtr, bufferPtrs);
-=======
   /// Free a dart-created OBX_bytes pointer.
   static void freeManaged(Pointer<OBX_bytes> ptr) {
-    final OBX_bytes bytes = ptr.load();
-    bytes._dataPtr.free();
-    ptr.free();
+    final OBX_bytes bytes = ptr.ref;
+    free(bytes._dataPtr);
+    free(ptr);
   }
 }
 
@@ -193,7 +102,7 @@
 ///     OBX_bytes* bytes;
 ///     size_t count;
 ///   };
-class OBX_bytes_array extends Struct<OBX_bytes_array> {
+class OBX_bytes_array extends Struct {
   Pointer<OBX_bytes> _items;
 
   @IntPtr() // size_t
@@ -203,20 +112,19 @@
   List<OBX_bytes> items() {
     final result = List<OBX_bytes>();
     for (int i = 0; i < length; i++) {
-      result.add(_items.elementAt(i).load());
+      result.add(_items.elementAt(i).ref);
     }
     return result;
->>>>>>> 80cca767
   }
 
   /// TODO: try this with new Dart 2.6 FFI... with the previous versions it was causing memory corruption issues.
   /// It's supposed to be used by PutMany()
 //  /// Create a dart-managed OBX_bytes_array.
 //  static Pointer<OBX_bytes_array> createManaged(int count) {
-//    final ptr = Pointer<OBX_bytes_array>.allocate();
-//    final OBX_bytes_array array = ptr.load();
+//    final ptr = allocate<OBX_bytes_array>();
+//    final OBX_bytes_array array = ptr.ref;
 //    array.length = count;
-//    array._items = Pointer<OBX_bytes>.allocate(count: count);
+//    array._items = allocate<OBX_bytes>(count: count);
 //    return ptr;
 //  }
 //
@@ -224,8 +132,8 @@
 //  void setAndFree(int i, Pointer<OBX_bytes> src) {
 //    assert(i >= 0 && i < length);
 //
-//    final OBX_bytes srcBytes = src.load();
-//    final OBX_bytes tarBytes = _items.elementAt(i).load();
+//    final OBX_bytes srcBytes = src.ref;
+//    final OBX_bytes tarBytes = _items.elementAt(i).ref;
 //
 //    assert(!srcBytes.isEmpty);
 //    assert(tarBytes.isEmpty);
@@ -233,22 +141,22 @@
 //    tarBytes._dataPtr = srcBytes._dataPtr;
 //    tarBytes.length = srcBytes.length;
 //
-//    srcBytes._dataPtr.store(nullptr.address);
+//    srcBytes._dataPtr.value = nullptr.address;
 //    srcBytes.length = 0;
-//    src.free();
+//    free(src);
 //  }
 //
 //  /// Free a dart-created OBX_bytes pointer.
 //  static void freeManaged(Pointer<OBX_bytes_array> ptr, bool freeIncludedBytes) {
-//    final OBX_bytes_array array = ptr.load();
+//    final OBX_bytes_array array = ptr.ref;
 //    if (freeIncludedBytes) {
 //      for (int i = 0; i < array.length; i++) {
 //        // Calling OBX_bytes.freeManaged() would cause double free
-//        final OBX_bytes bytes = array._items.elementAt(i).load();
-//        bytes._dataPtr.free();
+//        final OBX_bytes bytes = array._items.elementAt(i).ref;
+//        free(bytes._dataPtr);
 //      }
 //    }
-//    array._items.free();
-//    ptr.free();
+//    free(array._items);
+//    free(ptr);
 //  }
 }