import 'dart:convert';
import 'package:objectbox/src/modelinfo/index.dart';
import 'package:objectbox/src/bindings/bindings.dart';
import 'package:source_gen/source_gen.dart' show InvalidGenerationSourceError;

class CodeChunks {
  static String objectboxDart(ModelInfo model, List<String> imports) => """
    // GENERATED CODE - DO NOT MODIFY BY HAND
    
    // Currently loading model from "JSON" which always encodes with double quotes
    // ignore_for_file: prefer_single_quotes
    
    import 'dart:typed_data';
    
    import 'package:objectbox/objectbox.dart';
    import 'package:objectbox/flatbuffers/flat_buffers.dart' as fb;
    export 'package:objectbox/objectbox.dart'; // so that callers only have to import this file
    import '${imports.join("';\n import '")}';
    
    ModelDefinition getObjectBoxModel() {
      final model = ModelInfo.fromMap(${JsonEncoder().convert(model.toMap())}, check: false);
      
      final bindings = <Type, EntityDefinition>{};
      ${model.entities.map((entity) => "bindings[${entity.name}] = ${entityBinding(entity)};").join("\n")} 
      
      return ModelDefinition(model, bindings);
    }
    
    ${model.entities.map((entity) => queryConditionClasses(entity)).join("\n")}
    """;

  static String entityBinding(ModelEntity entity) {
    final name = entity.name;
    return """
      EntityDefinition<${name}>(
        model: model.getEntityByUid(${entity.id.uid}),
        toOneRelations: ($name inst) => [${toOneRelationsList(entity).join(',')}],
        getId: ($name inst) => inst.${propertyFieldName(entity.idProperty)},
        setId: ($name inst, int id) {inst.${propertyFieldName(entity.idProperty)} = id;},
<<<<<<< HEAD
        objectToFB: ${objectToFB(entity)},
        objectFromFB: ${objectFromFB(entity)}
=======
        reader: ($name inst) => {
          ${entity.properties.map(propertyReader).join(",\n")}
        },
        writer: (Store store, Map<String, dynamic> members) {
          final r = $name();
          ${entity.properties.map(propertyWriter).join()}
          return r;
        }
>>>>>>> b12a2a0f
      )
      """;
  }

  static String propertyFieldName(ModelProperty property) {
    if (property.type == OBXPropertyType.Relation) {
      if (!property.name.endsWith('Id')) {
        throw ArgumentError.value(property.name, 'property.name',
            'Relation property name must end with "Id"');
      }

      return property.name.substring(0, property.name.length - 2);
    }

    return property.name;
  }

<<<<<<< HEAD
  static int propertyFlatBuffersSlot(ModelProperty property) =>
      property.id.id - 1;

  static int propertyFlatBuffersvTableOffset(ModelProperty property) =>
      4 + 2 * propertyFlatBuffersSlot(property);

  static final _propertyFlatBuffersType = <int, String>{
    OBXPropertyType.Bool: 'Bool',
    OBXPropertyType.Byte: 'Int8',
    OBXPropertyType.Short: 'Int16',
    OBXPropertyType.Char: 'Int8',
    OBXPropertyType.Int: 'Int32',
    OBXPropertyType.Long: 'Int64',
    OBXPropertyType.Float: 'Float32',
    OBXPropertyType.Double: 'Float64',
    OBXPropertyType.String: 'String',
    OBXPropertyType.Date: 'Int64',
    OBXPropertyType.Relation: 'Int64',
    OBXPropertyType.DateNano: 'Int64',
  };

  static String objectToFB(ModelEntity entity) {
    // prepare properties that must be defined before the FB table is started
    final offsets = <int, String>{};
    final offsetsCode = entity.properties.map((ModelProperty p) {
      final offsetVar = 'offset${propertyFieldName(p)}';
      final fieldName = 'inst.${propertyFieldName(p)}';
      final nullIfNull = 'final $offsetVar = $fieldName == null ? null';
      offsets[p.id.id] = offsetVar; // see default case in the switch
      switch (p.type) {
        case OBXPropertyType.String:
          return '$nullIfNull : fbb.writeString($fieldName);';
        case OBXPropertyType.StringVector:
          return '$nullIfNull : fbb.writeList($fieldName.map(fbb.writeString).toList(growable: false));';
        case OBXPropertyType.ByteVector:
          return '$nullIfNull : fbb.writeListInt8($fieldName);';
        default:
          offsets.remove(p.id.id);
          return null;
      }
    }).where((s) => s != null);

    // prepare the remainder of the properties, including those with offsets
    final propsCode = entity.properties.map((ModelProperty p) {
      final fbField = propertyFlatBuffersSlot(p);
      if (offsets.containsKey(p.id.id)) {
        return 'fbb.addOffset($fbField, ${offsets[p.id.id]});';
      } else {
        // ID must always be present in the flatbuffer
        final valueIfNull = (p == entity.idProperty) ? ' ?? 0' : '';
        return 'fbb.add${_propertyFlatBuffersType[p.type]}($fbField, inst.${propertyFieldName(p)}$valueIfNull);';
      }
    });

    return '''(${entity.name} inst, fb.Builder fbb) {
      ${offsetsCode.join('\n')}
      fbb.startTable();
      ${propsCode.join('\n')}
      fbb.finish(fbb.endTable());
      return inst.${propertyFieldName(entity.idProperty)} ?? 0;
    }''';
  }

  static String objectFromFB(ModelEntity entity) {
    final propsCode = entity.properties.map((ModelProperty p) {
      String fbReader;
      switch (p.type) {
        case OBXPropertyType.ByteVector:
          fbReader = 'fb.ListReader<int>(fb.Int8Reader())';
          if (['Int8List', 'Uint8List'].contains(p.dartFieldType)) {
            return '''{
             final list = ${fbReader}.vTableGet(buffer, rootOffset, ${propertyFlatBuffersvTableOffset(p)});
             object.${propertyFieldName(p)} = list == null ? null : ${p.dartFieldType}.fromList(list);
           }''';
          }
          break;
        case OBXPropertyType.StringVector:
          fbReader = 'fb.ListReader<String>(fb.StringReader())';
          break;
        default:
          fbReader = 'fb.${_propertyFlatBuffersType[p.type]}Reader()';
      }
      return 'object.${propertyFieldName(p)} = ${fbReader}.vTableGet(buffer, rootOffset, ${propertyFlatBuffersvTableOffset(p)});';
    });

    return '''(Uint8List fbData) {
      final buffer = fb.BufferContext.fromBytes(fbData);
      final rootOffset = buffer.derefObject(0);
      
      final object = ${entity.name}();
      ${propsCode.join('\n')}
      return object;
    }''';
=======
  static String propertyReader(ModelProperty property) {
    if (property.type == OBXPropertyType.Relation) {
      return "'${property.name}': inst.${propertyFieldName(property)}.targetId";
    } else {
      return "'${property.name}': inst.${propertyFieldName(property)}";
    }
  }

  static String propertyWriter(ModelProperty property) {
    final name = property.name;
    final field = propertyFieldName(property);
    if (isTypedDataList(property)) {
      return "r.$field = members['${name}'] == null ? null : ${property.dartFieldType}.fromList(members['${name}']);";
    } else if (property.type == OBXPropertyType.Relation) {
      return "r.$field.targetId = members['${name}'];" +
          "\n r.$field.attach(store);";
    } else {
      return "r.$field = members['${name}'];";
    }
>>>>>>> b12a2a0f
  }

  static List<String> toOneRelationsList(ModelEntity entity) =>
      entity.properties
          .where((ModelProperty prop) => prop.type == OBXPropertyType.Relation)
          .map((ModelProperty prop) => "inst.${propertyFieldName(prop)}")
          .toList(growable: false);

  static String _queryConditionBuilder(ModelEntity entity) {
    final ret = <String>[];
    for (var prop in entity.properties) {
      final name = prop.name;

      // see OBXPropertyType
      String fieldType;
      switch (prop.type) {
        case OBXPropertyType.Bool:
          fieldType = 'Boolean';
          break;
        case OBXPropertyType.String:
          fieldType = 'String';
          break;
        case OBXPropertyType.Float:
        case OBXPropertyType.Double:
          fieldType = 'Double';
          break;
        case OBXPropertyType.Byte:
        case OBXPropertyType.Short:
        case OBXPropertyType.Char:
        case OBXPropertyType.Int:
        case OBXPropertyType.Long:
        case OBXPropertyType.Date:
        case OBXPropertyType.DateNano:
          fieldType = 'Integer';
          break;
        case OBXPropertyType.Relation:
          fieldType = 'Relation';
          break;
        case OBXPropertyType.ByteVector:
          fieldType = 'ByteVector';
          break;
        case OBXPropertyType.StringVector:
          fieldType = 'StringVector';
          break;
        default:
          throw InvalidGenerationSourceError(
              'Unsupported property type (${prop.type}): ${entity.name}.${name}');
      }

      final relationTypeGenericParam = prop.type == OBXPropertyType.Relation
          ? '<${prop.relationTarget}>'
          : '';

      ret.add('''
<<<<<<< HEAD
    static final ${prop.name} = Query${fieldType}Property(entityId:${entity.id.id}, propertyId:${prop.id.id}, obxType:${prop.type});
    ''');
=======
        static final ${propertyFieldName(prop)} = Query${fieldType}Property$relationTypeGenericParam(entityId:${entity.id.id}, propertyId:${prop.id.id}, obxType:${prop.type});
        ''');
>>>>>>> b12a2a0f
    }
    return ret.join();
  }

  static String queryConditionClasses(ModelEntity entity) {
    // TODO add entity.id check to throw an error Box if the wrong entity.property is used
    return '''
    class ${entity.name}_ {
    ${_queryConditionBuilder(entity)}
    }''';
  }
}<|MERGE_RESOLUTION|>--- conflicted
+++ resolved
@@ -37,19 +37,8 @@
         toOneRelations: ($name inst) => [${toOneRelationsList(entity).join(',')}],
         getId: ($name inst) => inst.${propertyFieldName(entity.idProperty)},
         setId: ($name inst, int id) {inst.${propertyFieldName(entity.idProperty)} = id;},
-<<<<<<< HEAD
         objectToFB: ${objectToFB(entity)},
         objectFromFB: ${objectFromFB(entity)}
-=======
-        reader: ($name inst) => {
-          ${entity.properties.map(propertyReader).join(",\n")}
-        },
-        writer: (Store store, Map<String, dynamic> members) {
-          final r = $name();
-          ${entity.properties.map(propertyWriter).join()}
-          return r;
-        }
->>>>>>> b12a2a0f
       )
       """;
   }
@@ -67,7 +56,6 @@
     return property.name;
   }
 
-<<<<<<< HEAD
   static int propertyFlatBuffersSlot(ModelProperty property) =>
       property.id.id - 1;
 
@@ -116,9 +104,14 @@
       if (offsets.containsKey(p.id.id)) {
         return 'fbb.addOffset($fbField, ${offsets[p.id.id]});';
       } else {
-        // ID must always be present in the flatbuffer
-        final valueIfNull = (p == entity.idProperty) ? ' ?? 0' : '';
-        return 'fbb.add${_propertyFlatBuffersType[p.type]}($fbField, inst.${propertyFieldName(p)}$valueIfNull);';
+        var accessorSuffix = '';
+        if (p == entity.idProperty) {
+          // ID must always be present in the flatbuffer
+          accessorSuffix = ' ?? 0';
+        } else if (p.type == OBXPropertyType.Relation) {
+          accessorSuffix = '.targetId';
+        }
+        return 'fbb.add${_propertyFlatBuffersType[p.type]}($fbField, inst.${propertyFieldName(p)}$accessorSuffix);';
       }
     });
 
@@ -144,6 +137,10 @@
            }''';
           }
           break;
+        case OBXPropertyType.Relation:
+          fbReader = 'fb.${_propertyFlatBuffersType[p.type]}Reader()';
+          return "object.${propertyFieldName(p)}.targetId = ${fbReader}.vTableGet(buffer, rootOffset, ${propertyFlatBuffersvTableOffset(p)});" +
+              "\n object.${propertyFieldName(p)}.attach(store);";
         case OBXPropertyType.StringVector:
           fbReader = 'fb.ListReader<String>(fb.StringReader())';
           break;
@@ -153,7 +150,7 @@
       return 'object.${propertyFieldName(p)} = ${fbReader}.vTableGet(buffer, rootOffset, ${propertyFlatBuffersvTableOffset(p)});';
     });
 
-    return '''(Uint8List fbData) {
+    return '''(Store store, Uint8List fbData) {
       final buffer = fb.BufferContext.fromBytes(fbData);
       final rootOffset = buffer.derefObject(0);
       
@@ -161,27 +158,6 @@
       ${propsCode.join('\n')}
       return object;
     }''';
-=======
-  static String propertyReader(ModelProperty property) {
-    if (property.type == OBXPropertyType.Relation) {
-      return "'${property.name}': inst.${propertyFieldName(property)}.targetId";
-    } else {
-      return "'${property.name}': inst.${propertyFieldName(property)}";
-    }
-  }
-
-  static String propertyWriter(ModelProperty property) {
-    final name = property.name;
-    final field = propertyFieldName(property);
-    if (isTypedDataList(property)) {
-      return "r.$field = members['${name}'] == null ? null : ${property.dartFieldType}.fromList(members['${name}']);";
-    } else if (property.type == OBXPropertyType.Relation) {
-      return "r.$field.targetId = members['${name}'];" +
-          "\n r.$field.attach(store);";
-    } else {
-      return "r.$field = members['${name}'];";
-    }
->>>>>>> b12a2a0f
   }
 
   static List<String> toOneRelationsList(ModelEntity entity) =>
@@ -236,13 +212,8 @@
           : '';
 
       ret.add('''
-<<<<<<< HEAD
-    static final ${prop.name} = Query${fieldType}Property(entityId:${entity.id.id}, propertyId:${prop.id.id}, obxType:${prop.type});
-    ''');
-=======
         static final ${propertyFieldName(prop)} = Query${fieldType}Property$relationTypeGenericParam(entityId:${entity.id.id}, propertyId:${prop.id.id}, obxType:${prop.type});
-        ''');
->>>>>>> b12a2a0f
+      ''');
     }
     return ret.join();
   }
